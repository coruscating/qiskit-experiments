--- conflicted
+++ resolved
@@ -1,134 +1,123 @@
-# This code is part of Qiskit.
-#
-# (C) Copyright IBM 2022.
-#
-# This code is licensed under the Apache License, Version 2.0. You may
-# obtain a copy of this license in the LICENSE.txt file in the root directory
-# of this source tree or at http://www.apache.org/licenses/LICENSE-2.0.
-#
-# Any modifications or derivative works of this code must retain this
-# copyright notice, and modified files need to carry a notice indicating
-# that they have been altered from the originals.
-
-"""Tests for the serializable discriminator objects."""
-
-from test.base import QiskitExperimentsTestCase
-from functools import wraps
-from unittest import SkipTest
-import numpy as np
-
-from qiskit_experiments.data_processing import SkLDA, SkQDA
-
-try:
-    from sklearn.discriminant_analysis import (
-        LinearDiscriminantAnalysis,
-        QuadraticDiscriminantAnalysis,
-    )
-<<<<<<< HEAD
-    from sklearn.linear_model import SGDClassifier
-    from sklearn.pipeline import make_pipeline
-    from sklearn.preprocessing import StandardScaler
-=======
->>>>>>> 58ae6ff0
-
-    HAS_SKLEARN = True
-except ImportError:
-    HAS_SKLEARN = False
-
-
-def requires_sklearn(func):
-    """Decorator to check for SKLearn."""
-
-    @wraps(func)
-    def wrapper(*args, **kwargs):
-        if not HAS_SKLEARN:
-            raise SkipTest("SKLearn is required for test.")
-
-        func(*args, **kwargs)
-
-    return wrapper
-
-
-class TestDiscriminator(QiskitExperimentsTestCase):
-    """Tests for the discriminator."""
-
-    @requires_sklearn
-    def test_lda_serialization(self):
-        """Test the serialization of a lda."""
-
-        sk_lda = LinearDiscriminantAnalysis()
-        sk_lda.fit([[-1, 0], [1, 0], [-1.1, 0], [0.9, 0.1]], [0, 1, 0, 1])
-
-        self.assertTrue(sk_lda.predict([[1.1, 0]])[0], 1)
-
-        lda = SkLDA(sk_lda)
-
-        self.assertTrue(lda.is_trained())
-        self.assertTrue(lda.predict([[1.1, 0]])[0], 1)
-
-        def check_lda(lda1, lda2):
-            test_data = [[1.1, 0], [0.1, 0], [-2, 0]]
-
-            lda1_y = lda1.predict(test_data)
-            lda2_y = lda2.predict(test_data)
-
-            if len(lda1_y) != len(lda2_y):
-                return False
-
-            for idx, y_val1 in enumerate(lda1_y):
-                if lda2_y[idx] != y_val1:
-                    return False
-
-            for attribute in lda1.attributes:
-                if not np.allclose(
-                    getattr(lda1.discriminator, attribute, np.array([])),
-                    getattr(lda2.discriminator, attribute, np.array([])),
-                ):
-                    return False
-
-            return True
-
-        self.assertRoundTripSerializable(lda, check_lda)
-
-    @requires_sklearn
-    def test_qda_serialization(self):
-        """Test the serialization of a qda."""
-
-        sk_qda = QuadraticDiscriminantAnalysis()
-        sk_qda.fit([[-1, -1], [-2, -1], [-3, -2], [1, 1], [2, 1], [3, 2]], [0, 0, 0, 1, 1, 1])
-
-        self.assertTrue(sk_qda.predict([[1.1, 3]])[0], 1)
-
-        qda = SkQDA(sk_qda)
-
-        self.assertTrue(qda.is_trained())
-        self.assertTrue(qda.predict([[1.1, 3]])[0], 1)
-
-        def check_qda(qda1, qda2):
-            test_data = [[1.1, 0], [0.1, 0], [-2, 0]]
-
-            qda1_y = qda1.predict(test_data)
-            qda2_y = qda2.predict(test_data)
-
-            if len(qda1_y) != len(qda2_y):
-                return False
-
-            for idx, y_val1 in enumerate(qda1_y):
-                if qda2_y[idx] != y_val1:
-                    return False
-
-            for attribute in qda1.attributes:
-                if not np.allclose(
-<<<<<<< HEAD
-                        getattr(qda1.discriminator, attribute, np.array([])),
-                        getattr(qda2.discriminator, attribute, np.array([])),
-=======
-                    getattr(qda1.discriminator, attribute, np.array([])),
-                    getattr(qda2.discriminator, attribute, np.array([])),
->>>>>>> 58ae6ff0
-                ):
-                    return False
-
-            return True
-
-        self.assertRoundTripSerializable(qda, check_qda)
+# This code is part of Qiskit.
+#
+# (C) Copyright IBM 2022.
+#
+# This code is licensed under the Apache License, Version 2.0. You may
+# obtain a copy of this license in the LICENSE.txt file in the root directory
+# of this source tree or at http://www.apache.org/licenses/LICENSE-2.0.
+#
+# Any modifications or derivative works of this code must retain this
+# copyright notice, and modified files need to carry a notice indicating
+# that they have been altered from the originals.
+
+"""Tests for the serializable discriminator objects."""
+
+from test.base import QiskitExperimentsTestCase
+from functools import wraps
+from unittest import SkipTest
+import numpy as np
+
+from qiskit_experiments.data_processing import SkLDA, SkQDA
+
+try:
+    from sklearn.discriminant_analysis import (
+        LinearDiscriminantAnalysis,
+        QuadraticDiscriminantAnalysis,
+    )
+
+    HAS_SKLEARN = True
+except ImportError:
+    HAS_SKLEARN = False
+
+
+def requires_sklearn(func):
+    """Decorator to check for SKLearn."""
+
+    @wraps(func)
+    def wrapper(*args, **kwargs):
+        if not HAS_SKLEARN:
+            raise SkipTest("SKLearn is required for test.")
+
+        func(*args, **kwargs)
+
+    return wrapper
+
+
+class TestDiscriminator(QiskitExperimentsTestCase):
+    """Tests for the discriminator."""
+
+    @requires_sklearn
+    def test_lda_serialization(self):
+        """Test the serialization of a lda."""
+
+        sk_lda = LinearDiscriminantAnalysis()
+        sk_lda.fit([[-1, 0], [1, 0], [-1.1, 0], [0.9, 0.1]], [0, 1, 0, 1])
+
+        self.assertTrue(sk_lda.predict([[1.1, 0]])[0], 1)
+
+        lda = SkLDA(sk_lda)
+
+        self.assertTrue(lda.is_trained())
+        self.assertTrue(lda.predict([[1.1, 0]])[0], 1)
+
+        def check_lda(lda1, lda2):
+            test_data = [[1.1, 0], [0.1, 0], [-2, 0]]
+
+            lda1_y = lda1.predict(test_data)
+            lda2_y = lda2.predict(test_data)
+
+            if len(lda1_y) != len(lda2_y):
+                return False
+
+            for idx, y_val1 in enumerate(lda1_y):
+                if lda2_y[idx] != y_val1:
+                    return False
+
+            for attribute in lda1.attributes:
+                if not np.allclose(
+                    getattr(lda1.discriminator, attribute, np.array([])),
+                    getattr(lda2.discriminator, attribute, np.array([])),
+                ):
+                    return False
+
+            return True
+
+        self.assertRoundTripSerializable(lda, check_lda)
+
+    @requires_sklearn
+    def test_qda_serialization(self):
+        """Test the serialization of a qda."""
+
+        sk_qda = QuadraticDiscriminantAnalysis()
+        sk_qda.fit([[-1, -1], [-2, -1], [-3, -2], [1, 1], [2, 1], [3, 2]], [0, 0, 0, 1, 1, 1])
+
+        self.assertTrue(sk_qda.predict([[1.1, 3]])[0], 1)
+
+        qda = SkQDA(sk_qda)
+
+        self.assertTrue(qda.is_trained())
+        self.assertTrue(qda.predict([[1.1, 3]])[0], 1)
+
+        def check_qda(qda1, qda2):
+            test_data = [[1.1, 0], [0.1, 0], [-2, 0]]
+
+            qda1_y = qda1.predict(test_data)
+            qda2_y = qda2.predict(test_data)
+
+            if len(qda1_y) != len(qda2_y):
+                return False
+
+            for idx, y_val1 in enumerate(qda1_y):
+                if qda2_y[idx] != y_val1:
+                    return False
+
+            for attribute in qda1.attributes:
+                if not np.allclose(
+                    getattr(qda1.discriminator, attribute, np.array([])),
+                    getattr(qda2.discriminator, attribute, np.array([])),
+                ):
+                    return False
+
+            return True
+
+        self.assertRoundTripSerializable(qda, check_qda)