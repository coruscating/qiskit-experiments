# This code is part of Qiskit.
#
# (C) Copyright IBM 2022.
#
# This code is licensed under the Apache License, Version 2.0. You may
# obtain a copy of this license in the LICENSE.txt file in the root directory
# of this source tree or at http://www.apache.org/licenses/LICENSE-2.0.
#
# Any modifications or derivative works of this code must retain this
# copyright notice, and modified files need to carry a notice indicating
# that they have been altered from the originals.
"""
Test integration of plotter with Matplotlib drawer.
"""

from itertools import combinations, product
from test.base import QiskitExperimentsTestCase
from typing import Any, Dict, List

import ddt
import matplotlib
import matplotlib.pyplot as plt
import numpy as np
from matplotlib.testing.compare import calculate_rms

from qiskit_experiments.visualization import MplDrawer

from .mock_plotter import MockPlotter


@ddt.ddt
class TestPlotterAndMplDrawer(QiskitExperimentsTestCase):
    """Test generic plotter with Matplotlib drawer."""

    def test_end_to_end_short(self):
        """Test whether plotter with MplDrawer returns a figure."""
        plotter = MockPlotter(MplDrawer())
        plotter.set_series_data(
            "seriesA", x=[0, 1, 2, 3, 4, 5], y=[0, 1, 0, 1, 0, 1], z=[0.1, 0.1, 0.3, 0.4, 0.0]
        )
        fig = plotter.figure()

        # Expect something
        self.assertTrue(fig is not None)

        # Expect a specific type
        self.assertTrue(isinstance(fig, matplotlib.pyplot.Figure))

    @ddt.data(
        {str: ["0", "1", "2"], int: [0, 1, 2]},
        {str: [str(0.0), str(1.0), str(2.0)], float: [0.0, 1.0, 2.0]},
    )
    def test_series_names_different_types(self, series_names: Dict[type, List[Any]]):
        """Test whether plotter with MplDrawer draws the correct figure regardless of series-name type.

        This test creates a MockPlotter for types ``str`` and ``int``. The series-names are integers but
        of both these types (see ``series_names`` list). MplDrawer should treat both of these the same
        and the legends should look the same. This test makes sure the generated figures are equivalent,
        showing that the type for series-names doesn't matter as long as they can be converted into a
        string.
        """

        # Create Matplotlib axes that use a PNG backend. The default backend, FigureCanvasSVG, does not
        # have `tostring_rgb()` which is needed to compute the difference between two figures in this
        # method. We need to set the axes as MplDrawer will use
        # `qiskit_experiments.framework.matplotlib.get_non_gui_ax` by default; which uses an SVG backend.
        plt.switch_backend("Agg")
        axes = {}
        for key in series_names.keys():
            fig = plt.figure()
            axes[key] = fig.subplots(1, 1)

        # Create plotters, one per type, and set the axis.
        plotters = {t: MockPlotter(MplDrawer(), plotting_enabled=True) for t in series_names.keys()}
        for key in plotters.keys():
            plotters[key].set_options(axis=axes[key])

        # Tolerance to be used when comparing images (i.e., with calculate_rms)
        tol = 1e-2

        # Get generic series data-keys (i.e., excluding "x", "y", and "z") to assist with adding data to
        # plotters.
        data_keys = [
            k for k in plotters[str].expected_series_data_keys() if k not in ["x", "y", "z"]
        ]

        # Create list of legend plot-types to use with `MockPlotter.enable_legend_for`.
        legend_plot_types = ["scatter"]

        # Add plotters using series-names of specific types
<<<<<<< HEAD
        for ((plotter_type, plotter), (series_name_type, series_names)), data_key in product(
            zip(plotters.items(), series_names.items()), data_keys
        ):
            for series_name in series_names:
=======
        for ((plotter_type, plotter), (series_name_type, type_series_names)), data_key in product(
            zip(plotters.items(), series_names.items()), data_keys
        ):
            for series_name in type_series_names:
>>>>>>> 58ae6ff0
                # Sanity check for plotter and series_name types
                self.assertEqual(plotter_type, series_name_type)
                # Verify that the series_name type is the same as the stated series_name type.
                self.assertEqual(series_name_type, type(series_name))

                # Add random data for the given data-key and series-name. Values do not matter.
                plotter.set_series_data(series_name, **{data_key: [0, 1, 2, 3]})

                # Enable legends.
                for plot_type in legend_plot_types:
                    plotter.enable_legend_for(series_name, plot_type)

        # Generate figure and save to buffers for comparison. This requires a pixel backend, like AGG, so
        # that `tostring_rgb()` is available.
        figure_data = {}
        for plotter_type, plotter in plotters.items():
            figure = plotter.figure().figure
            figure.canvas.draw()
            figure_data[plotter_type] = np.frombuffer(
                figure.canvas.tostring_rgb(),
                dtype=np.uint8,
            ).reshape(figure.canvas.get_width_height() + (3,))

        # Compare root-mean-squared error between two images.
        for (fig1_type, fig1), (fig2_type, fig2) in combinations(figure_data.items(), 2):
            rms = calculate_rms(fig1, fig2)
            self.assertLessEqual(
                rms,
                tol,
                msg="RMS of per-pixel difference between figures for types "
                f"{fig1_type} and {fig2_type}. RMS {rms:0.4e} is greater than tolerance {tol:0.4e}.",
            )<|MERGE_RESOLUTION|>--- conflicted
+++ resolved
@@ -88,17 +88,10 @@
         legend_plot_types = ["scatter"]
 
         # Add plotters using series-names of specific types
-<<<<<<< HEAD
-        for ((plotter_type, plotter), (series_name_type, series_names)), data_key in product(
-            zip(plotters.items(), series_names.items()), data_keys
-        ):
-            for series_name in series_names:
-=======
         for ((plotter_type, plotter), (series_name_type, type_series_names)), data_key in product(
             zip(plotters.items(), series_names.items()), data_keys
         ):
             for series_name in type_series_names:
->>>>>>> 58ae6ff0
                 # Sanity check for plotter and series_name types
                 self.assertEqual(plotter_type, series_name_type)
                 # Verify that the series_name type is the same as the stated series_name type.
