--- conflicted
+++ resolved
@@ -457,13 +457,9 @@
         )
         text_box_handler.set_bbox(bbox_props)
 
-<<<<<<< HEAD
-    def _series_names_to_cmap(self, series_names: List[SeriesName]) -> Tuple[Colormap, Dict[str, float]]:
-=======
     def _series_names_to_cmap(
         self, series_names: List[SeriesName]
     ) -> Tuple[Colormap, Dict[str, float]]:
->>>>>>> 58ae6ff0
         """Create a :class:`Colormap` instance of series colours.
 
         This method creates a :class:`Colormap` instance that can be used to plot an image of series
